<<<<<<< HEAD
Réfléchir à une feuille primitive custom pour B. Canou.

The compact renderer should be tail-recursive too!
=======
Publish the function blanks.
>>>>>>> b2b0b6d1

Try to speed up the random generator.
  choose, applied to a list, is too slow: use an array?
  avoid building n suspension when only one will be forced?

Extend PPrintBench to also try non-random documents of large size.

Max Mouratov <mmouratov@gmail.com> writes:

I'd like to use your PPrint library in the development of a
proprietary software system, and it is not clear to me whether the
Cecill-C license would allow me to distribute my software in binary
form with PPrint linked in statically.

Notoriously, LPGL requires adding a special "static linking" exception
to the license text in order for libraries written in OCaml to be
useful in commercial software development. See an example of such
exception in
https://bitbucket.org/mrm/mparser/src/d41542b1483f727fa847a25f9fe2e001f2b8d95d/LICENSE.txt?at=default

Could you please clarify whether the license permits to distribute
binaries statically linked to an unmodified version of PPrint? Could
you please state it explicitly in the license text?
<|MERGE_RESOLUTION|>--- conflicted
+++ resolved
@@ -1,10 +1,4 @@
-<<<<<<< HEAD
-Réfléchir à une feuille primitive custom pour B. Canou.
-
-The compact renderer should be tail-recursive too!
-=======
 Publish the function blanks.
->>>>>>> b2b0b6d1
 
 Try to speed up the random generator.
   choose, applied to a list, is too slow: use an array?
